/*
 * Copyright 2010-2015 JetBrains s.r.o.
 *
 * Licensed under the Apache License, Version 2.0 (the "License");
 * you may not use this file except in compliance with the License.
 * You may obtain a copy of the License at
 *
 * http://www.apache.org/licenses/LICENSE-2.0
 *
 * Unless required by applicable law or agreed to in writing, software
 * distributed under the License is distributed on an "AS IS" BASIS,
 * WITHOUT WARRANTIES OR CONDITIONS OF ANY KIND, either express or implied.
 * See the License for the specific language governing permissions and
 * limitations under the License.
 */

package org.jetbrains.kotlin.idea.caches.resolve

import com.intellij.openapi.module.Module
import com.intellij.openapi.module.impl.scopes.LibraryScopeBase
import com.intellij.openapi.project.Project
import com.intellij.openapi.projectRoots.Sdk
import com.intellij.openapi.roots.*
import com.intellij.openapi.roots.libraries.Library
import com.intellij.openapi.vfs.VirtualFile
import com.intellij.psi.search.GlobalSearchScope
import com.intellij.psi.util.CachedValueProvider
import com.intellij.psi.util.CachedValuesManager
import com.intellij.util.SmartList
import org.jetbrains.kotlin.analyzer.ModuleInfo
import org.jetbrains.kotlin.descriptors.ModuleDescriptor
import org.jetbrains.kotlin.name.Name
import org.jetbrains.kotlin.utils.alwaysNull
import org.jetbrains.kotlin.utils.emptyOrSingletonList
import java.lang.reflect.Method
import java.util.*

private val LIBRARY_NAME_PREFIX: String = "library "

// TODO used reflection to be compatible with IDEA from both 143 and 144 branches,
// TODO switch to directly using when "since-build" will be >= 144.3357.4
private val getRelatedProductionModule: (Module) -> Module? = run {
    val klass =
            try {
                Class.forName("com.intellij.openapi.roots.TestModuleProperties")
            } catch (e: ClassNotFoundException) {
                return@run alwaysNull()
            }


    val getInstanceMethod: Method
    val getProductionModuleMethod: Method

    try {
        getInstanceMethod = klass.getDeclaredMethod("getInstance", Module::class.java)
        getProductionModuleMethod = klass.getDeclaredMethod("getProductionModule")
    }
    catch (e: NoSuchMethodException) {
        return@run alwaysNull()
    }

    return@run { module ->
        getInstanceMethod(null, module)?.let {
            getProductionModuleMethod(it) as Module?
        }
    }
}

interface IdeaModuleInfo : ModuleInfo {
    fun contentScope(): GlobalSearchScope

    val moduleOrigin: ModuleOrigin

    override val capabilities: Map<ModuleDescriptor.Capability<*>, Any?>
        get() = mapOf(OriginCapability to moduleOrigin)
}

private fun orderEntryToModuleInfo(project: Project, orderEntry: OrderEntry, productionOnly: Boolean): List<IdeaModuleInfo> {
    fun Module.toInfos() = if (productionOnly) listOf(productionSourceInfo()) else listOf(testSourceInfo(), productionSourceInfo())

    return when (orderEntry) {
        is ModuleSourceOrderEntry -> {
            orderEntry.getOwnerModule().toInfos()
        }
        is ModuleOrderEntry -> {
            orderEntry.module?.toInfos().orEmpty()
        }
        is LibraryOrderEntry -> {
            val library = orderEntry.library ?: return listOf()
            emptyOrSingletonList(LibraryInfo(project, library))
        }
        is JdkOrderEntry -> {
            val sdk = orderEntry.jdk ?: return listOf()
            emptyOrSingletonList(SdkInfo(project, sdk))
        }
        else -> {
            throw IllegalStateException("Unexpected order entry $orderEntry")
        }
    }
}

private fun <T> Module.cached(provider: CachedValueProvider<T>): T {
    return CachedValuesManager.getManager(project).getCachedValue(this, provider)
}

private fun ideaModelDependencies(module: Module, productionOnly: Boolean): List<IdeaModuleInfo> {
    //NOTE: lib dependencies can be processed several times during recursive traversal
    val result = LinkedHashSet<IdeaModuleInfo>()
    val dependencyEnumerator = ModuleRootManager.getInstance(module).orderEntries().compileOnly().recursively().exportedOnly()
    if (productionOnly) {
        dependencyEnumerator.productionOnly()
    }
    dependencyEnumerator.forEach {
        orderEntry ->
        result.addAll(orderEntryToModuleInfo(module.project, orderEntry!!, productionOnly))
        true
    }
    return result.toList()
}

interface ModuleSourceInfo : IdeaModuleInfo {
    val module: Module
    override val moduleOrigin: ModuleOrigin
        get() = ModuleOrigin.MODULE
}

data class ModuleProductionSourceInfo(override val module: Module) : ModuleSourceInfo {
    override val name = Name.special("<production sources for module ${module.name}>")

    override fun contentScope(): GlobalSearchScope = ModuleProductionSourceScope(module)

    override fun dependencies() = module.cached(CachedValueProvider {
        CachedValueProvider.Result(
                ideaModelDependencies(module, productionOnly = true),
                ProjectRootModificationTracker.getInstance(module.project))
    })
}

//TODO: (module refactoring) do not create ModuleTestSourceInfo when there are no test roots for module
data class ModuleTestSourceInfo(override val module: Module) : ModuleSourceInfo {
    override val name = Name.special("<test sources for module ${module.name}>")

    override fun contentScope(): GlobalSearchScope = ModuleTestSourceScope(module)

    override fun dependencies() = module.cached(CachedValueProvider {
        CachedValueProvider.Result(
                ideaModelDependencies(module, productionOnly = false),
                ProjectRootModificationTracker.getInstance(module.project))
    })

<<<<<<< HEAD
    override fun modulesWhichInternalsAreVisible() = module.cached(CachedValueProvider {
=======
    override fun modulesWhoseInternalsAreVisible() = module.cached(CachedValueProvider {
>>>>>>> 274ba386
        val list = SmartList<ModuleInfo>(module.productionSourceInfo())

        getRelatedProductionModule(module)?.let {
            list.add(it.productionSourceInfo())
        }

        CachedValueProvider.Result(list, ProjectRootModificationTracker.getInstance(module.project))
    })
}

internal fun ModuleSourceInfo.isTests() = this is ModuleTestSourceInfo

fun Module.productionSourceInfo(): ModuleProductionSourceInfo = ModuleProductionSourceInfo(this)
fun Module.testSourceInfo(): ModuleTestSourceInfo = ModuleTestSourceInfo(this)

private abstract class ModuleSourceScope(val module: Module) : GlobalSearchScope(module.project) {
    override fun compare(file1: VirtualFile, file2: VirtualFile) = 0
    override fun isSearchInModuleContent(aModule: Module) = aModule == module
    override fun isSearchInLibraries() = false
}

private class ModuleProductionSourceScope(module: Module) : ModuleSourceScope(module) {
    val moduleFileIndex = ModuleRootManager.getInstance(module).fileIndex

    override fun equals(other: Any?): Boolean {
        if (this === other) return true
        return (other is ModuleProductionSourceScope && module == other.module)
    }
    // KT-6206
    override fun hashCode(): Int = 31 * module.hashCode()

    override fun contains(file: VirtualFile) = moduleFileIndex.isInSourceContent(file) && !moduleFileIndex.isInTestSourceContent(file)
}

private class ModuleTestSourceScope(module: Module) : ModuleSourceScope(module) {
    val moduleFileIndex = ModuleRootManager.getInstance(module).fileIndex

    override fun equals(other: Any?): Boolean {
        if (this === other) return true
        return (other is ModuleTestSourceScope && module == other.module)
    }
    // KT-6206
    override fun hashCode(): Int = 37 * module.hashCode()

    override fun contains(file: VirtualFile) = moduleFileIndex.isInTestSourceContent(file)
}

data class LibraryInfo(val project: Project, val library: Library) : IdeaModuleInfo {
    override val moduleOrigin: ModuleOrigin
        get() = ModuleOrigin.LIBRARY

    override val name: Name = Name.special("<$LIBRARY_NAME_PREFIX${library.name}>")

    override fun contentScope(): GlobalSearchScope = LibraryWithoutSourceScope(project, library)

    override val isLibrary: Boolean
        get() = true

    override fun dependencies(): List<IdeaModuleInfo> {
        val result = LinkedHashSet<IdeaModuleInfo>()
        result.add(this)

        val (libraries, sdks) = LibraryDependenciesCache(project).getLibrariesAndSdksUsedWith(library)

        sdks.mapTo(result) { SdkInfo(project, it) }
        libraries.mapTo(result) { LibraryInfo(project, it) }

        return result.toList()
    }

    override fun toString() = "LibraryInfo(libraryName=${library.name})"
}

internal data class LibrarySourceInfo(val project: Project, val library: Library) : IdeaModuleInfo {
    override val moduleOrigin: ModuleOrigin
        get() = ModuleOrigin.OTHER

    override val name: Name = Name.special("<sources for library ${library.name}>")

    override fun contentScope() = GlobalSearchScope.EMPTY_SCOPE

    override val isLibrary: Boolean
        get() = true

    override fun dependencies(): List<IdeaModuleInfo> {
        return listOf(this) + LibraryInfo(project, library).dependencies()
    }

    override fun toString() = "LibrarySourceInfo(libraryName=${library.name})"
}

//TODO: (module refactoring) there should be separate SdkSourceInfo but there are no kotlin source in existing sdks for now :)
data class SdkInfo(val project: Project, val sdk: Sdk) : IdeaModuleInfo {
    override val moduleOrigin: ModuleOrigin
        get() = ModuleOrigin.LIBRARY

    override val name: Name = Name.special("<$LIBRARY_NAME_PREFIX${sdk.name}>")

    override fun contentScope(): GlobalSearchScope = SdkScope(project, sdk)

    override fun dependencies(): List<IdeaModuleInfo> = listOf(this)
}

internal object NotUnderContentRootModuleInfo : IdeaModuleInfo {
    override val moduleOrigin: ModuleOrigin
        get() = ModuleOrigin.OTHER

    override val name: Name = Name.special("<special module for files not under source root>")

    override fun contentScope() = GlobalSearchScope.EMPTY_SCOPE

    //TODO: (module refactoring) dependency on runtime can be of use here
    override fun dependencies(): List<IdeaModuleInfo> = listOf(this)
}

private class LibraryWithoutSourceScope(project: Project, private val library: Library) :
        LibraryScopeBase(project, library.getFiles(OrderRootType.CLASSES), arrayOf<VirtualFile>()) {

    override fun equals(other: Any?) = other is LibraryWithoutSourceScope && library == other.library

    override fun hashCode() = library.hashCode()
}

//TODO: (module refactoring) android sdk has modified scope
private class SdkScope(project: Project, private val sdk: Sdk) :
        LibraryScopeBase(project, sdk.rootProvider.getFiles(OrderRootType.CLASSES), arrayOf<VirtualFile>()) {

    override fun equals(other: Any?) = other is SdkScope && sdk == other.sdk

    override fun hashCode() = sdk.hashCode()
}

internal fun IdeaModuleInfo.isLibraryClasses() = this is SdkInfo || this is LibraryInfo

val OriginCapability = ModuleDescriptor.Capability<ModuleOrigin>("MODULE_ORIGIN")

enum class ModuleOrigin {
    MODULE,
    LIBRARY,
    OTHER
}<|MERGE_RESOLUTION|>--- conflicted
+++ resolved
@@ -148,11 +148,7 @@
                 ProjectRootModificationTracker.getInstance(module.project))
     })
 
-<<<<<<< HEAD
-    override fun modulesWhichInternalsAreVisible() = module.cached(CachedValueProvider {
-=======
     override fun modulesWhoseInternalsAreVisible() = module.cached(CachedValueProvider {
->>>>>>> 274ba386
         val list = SmartList<ModuleInfo>(module.productionSourceInfo())
 
         getRelatedProductionModule(module)?.let {
