/*
 * Copyright 2010-2015 JetBrains s.r.o.
 *
 * Licensed under the Apache License, Version 2.0 (the "License");
 * you may not use this file except in compliance with the License.
 * You may obtain a copy of the License at
 *
 * http://www.apache.org/licenses/LICENSE-2.0
 *
 * Unless required by applicable law or agreed to in writing, software
 * distributed under the License is distributed on an "AS IS" BASIS,
 * WITHOUT WARRANTIES OR CONDITIONS OF ANY KIND, either express or implied.
 * See the License for the specific language governing permissions and
 * limitations under the License.
 */

package org.jetbrains.kotlin.idea.util;

import com.google.common.base.Predicate;
import com.google.common.collect.Collections2;
import com.google.common.collect.Iterables;
import com.google.common.collect.Sets;
import com.intellij.openapi.project.DumbService;
import com.intellij.openapi.project.Project;
import com.intellij.openapi.util.io.FileUtilRt;
import com.intellij.psi.PsiElement;
import com.intellij.psi.search.GlobalSearchScope;
import kotlin.Pair;
import org.jetbrains.annotations.NotNull;
import org.jetbrains.annotations.Nullable;
import org.jetbrains.kotlin.descriptors.CallableDescriptor;
import org.jetbrains.kotlin.descriptors.FunctionDescriptor;
import org.jetbrains.kotlin.descriptors.TypeParameterDescriptor;
import org.jetbrains.kotlin.idea.codeInsight.DescriptorToSourceUtilsIde;
import org.jetbrains.kotlin.idea.resolve.ResolutionFacade;
import org.jetbrains.kotlin.idea.stubindex.StaticFacadeIndexUtil;
import org.jetbrains.kotlin.name.FqName;
import org.jetbrains.kotlin.psi.*;
import org.jetbrains.kotlin.resolve.BindingContext;
import org.jetbrains.kotlin.resolve.CompositeBindingContext;
import org.jetbrains.kotlin.resolve.calls.model.ResolvedCall;
import org.jetbrains.kotlin.resolve.inline.InlineUtil;
import org.jetbrains.kotlin.resolve.jvm.JvmClassName;
import org.jetbrains.kotlin.resolve.lazy.BodyResolveMode;
import org.jetbrains.kotlin.serialization.deserialization.descriptors.DeserializedSimpleFunctionDescriptor;

import java.util.*;

import static org.jetbrains.kotlin.idea.stubindex.PackageIndexUtil.findFilesWithExactPackage;

public class DebuggerUtils {
    private DebuggerUtils() {
    }

    private static final Set<String> KOTLIN_EXTENSIONS = Sets.newHashSet("kt", "kts");

    @Nullable
    public static KtFile findSourceFileForClass(
            @NotNull Project project,
            @NotNull GlobalSearchScope searchScope,
            @NotNull JvmClassName className,
            @NotNull final String fileName
    ) {
        String extension = FileUtilRt.getExtension(fileName);
        if (!KOTLIN_EXTENSIONS.contains(extension)) return null;
        if (DumbService.getInstance(project).isDumb()) return null;

        Collection<KtFile> filesInPackage = findFilesWithExactPackage(className.getPackageFqName(), searchScope, project);
        Collection<KtFile> filesWithExactName = Collections2.filter(filesInPackage, new Predicate<KtFile>() {
            @Override
            public boolean apply(@Nullable KtFile file) {
                return file != null && file.getName().equals(fileName);
            }
        });

        if (filesWithExactName.isEmpty()) return null;

        if (filesWithExactName.size() == 1) {
            return filesWithExactName.iterator().next();
        }

        // Static facade or inner class of such facade?
        FqName partFqName = className.getFqNameForClassNameWithoutDollars();
        Collection<KtFile> filesForPart = StaticFacadeIndexUtil.findFilesForFilePart(partFqName, searchScope, project);
        if (!filesForPart.isEmpty()) {
            for (KtFile file : filesForPart) {
                if (file.getName().equals(fileName)) {
                    return file;
                }
            }
            // Do not fall back to decompiled files (which have different name).
            return null;
        }

        return filesWithExactName.iterator().next();
    }

    @NotNull
    public static Pair<BindingContext, List<KtFile>> analyzeInlinedFunctions(
            @NotNull ResolutionFacade resolutionFacadeForFile,
            @NotNull BindingContext bindingContextForFile,
            @NotNull KtFile file,
            boolean analyzeOnlyReifiedInlineFunctions
    ) {
        Set<KtElement> analyzedElements = new HashSet<KtElement>();
        BindingContext context = analyzeElementWithInline(
                resolutionFacadeForFile,
                bindingContextForFile,
                file,
                1,
                analyzedElements,
                !analyzeOnlyReifiedInlineFunctions);

        //We processing another files just to annotate anonymous classes within their inline functions
        //Bytecode not produced for them cause of filtering via generateClassFilter
        Set<KtFile> toProcess = new LinkedHashSet<KtFile>();
        toProcess.add(file);

        for (KtElement collectedElement : analyzedElements) {
            KtFile containingFile = collectedElement.getContainingJetFile();
            toProcess.add(containingFile);
        }

        return new Pair<BindingContext, List<KtFile>>(context, new ArrayList<KtFile>(toProcess));
    }

    @NotNull
<<<<<<< HEAD
=======
    public static Collection<KtElement> analyzeElementWithInline(
            @NotNull ResolutionFacade resolutionFacade,
            @NotNull BindingContext bindingContext,
            @NotNull KtNamedFunction function,
            boolean analyzeInlineFunctions
    ) {
        Set<KtElement> analyzedElements = new HashSet<KtElement>();
        analyzeElementWithInline(resolutionFacade, bindingContext, function, 1, analyzedElements, !analyzeInlineFunctions);
        return analyzedElements;
    }

    @NotNull
>>>>>>> 1d97c742
    private static BindingContext analyzeElementWithInline(
            @NotNull ResolutionFacade resolutionFacade,
            @NotNull final BindingContext bindingContext,
            @NotNull KtElement element,
            int deep,
            @NotNull final Set<KtElement> analyzedElements,
            final boolean analyzeInlineFunctions
    ) {
        final Project project = element.getProject();
        final Set<KtNamedFunction> collectedElements = new HashSet<KtNamedFunction>();

        element.accept(new KtTreeVisitorVoid() {
            @Override
            public void visitExpression(@NotNull KtExpression expression) {
                super.visitExpression(expression);

                Call call = bindingContext.get(BindingContext.CALL, expression);
                if (call == null) return;

                ResolvedCall<?> resolvedCall = bindingContext.get(BindingContext.RESOLVED_CALL, call);
                checkResolveCall(resolvedCall);
            }

            @Override
            public void visitMultiDeclaration(@NotNull KtMultiDeclaration multiDeclaration) {
                super.visitMultiDeclaration(multiDeclaration);

                for (KtMultiDeclarationEntry entry : multiDeclaration.getEntries()) {
                    ResolvedCall<FunctionDescriptor> resolvedCall =
                            bindingContext.get(BindingContext.COMPONENT_RESOLVED_CALL, entry);
                    checkResolveCall(resolvedCall);
                }
            }

            @Override
            public void visitForExpression(@NotNull KtForExpression expression) {
                super.visitForExpression(expression);

                checkResolveCall(bindingContext.get(BindingContext.LOOP_RANGE_ITERATOR_RESOLVED_CALL, expression.getLoopRange()));
                checkResolveCall(bindingContext.get(BindingContext.LOOP_RANGE_HAS_NEXT_RESOLVED_CALL, expression.getLoopRange()));
                checkResolveCall(bindingContext.get(BindingContext.LOOP_RANGE_NEXT_RESOLVED_CALL, expression.getLoopRange()));
            }

            private void checkResolveCall(ResolvedCall<?> resolvedCall) {
                if (resolvedCall == null) return;

                CallableDescriptor descriptor = resolvedCall.getResultingDescriptor();
                if (descriptor instanceof DeserializedSimpleFunctionDescriptor) return;

                if (InlineUtil.isInline(descriptor) && (analyzeInlineFunctions || hasReifiedTypeParameters(descriptor))) {
                    PsiElement declaration = DescriptorToSourceUtilsIde.INSTANCE$.getAnyDeclaration(project, descriptor);
                    if (declaration != null && declaration instanceof KtNamedFunction && !analyzedElements.contains(declaration)) {
                        collectedElements.add((KtNamedFunction) declaration);
                    }
                }
            }
        });

        analyzedElements.add(element);

        if (!collectedElements.isEmpty() && deep < 10) {
            List<BindingContext> innerContexts = new ArrayList<BindingContext>();
            for (KtNamedFunction inlineFunctions : collectedElements) {
                KtExpression body = inlineFunctions.getBodyExpression();
                if (body != null) {
                    BindingContext bindingContextForFunction = resolutionFacade.analyze(body, BodyResolveMode.FULL);
                    innerContexts.add(analyzeElementWithInline(resolutionFacade, bindingContextForFunction, inlineFunctions, deep + 1,
                                                               analyzedElements, analyzeInlineFunctions));
                }
            }

            innerContexts.add(bindingContext);

            analyzedElements.addAll(collectedElements);
            return CompositeBindingContext.Companion.create(innerContexts);
        }

        return bindingContext;
    }

    private static boolean hasReifiedTypeParameters(CallableDescriptor descriptor) {
        return Iterables.any(descriptor.getTypeParameters(), new Predicate<TypeParameterDescriptor>() {
            @Override
            public boolean apply(TypeParameterDescriptor input) {
                return input.isReified();
            }
        });
    }
}<|MERGE_RESOLUTION|>--- conflicted
+++ resolved
@@ -125,21 +125,6 @@
     }
 
     @NotNull
-<<<<<<< HEAD
-=======
-    public static Collection<KtElement> analyzeElementWithInline(
-            @NotNull ResolutionFacade resolutionFacade,
-            @NotNull BindingContext bindingContext,
-            @NotNull KtNamedFunction function,
-            boolean analyzeInlineFunctions
-    ) {
-        Set<KtElement> analyzedElements = new HashSet<KtElement>();
-        analyzeElementWithInline(resolutionFacade, bindingContext, function, 1, analyzedElements, !analyzeInlineFunctions);
-        return analyzedElements;
-    }
-
-    @NotNull
->>>>>>> 1d97c742
     private static BindingContext analyzeElementWithInline(
             @NotNull ResolutionFacade resolutionFacade,
             @NotNull final BindingContext bindingContext,
